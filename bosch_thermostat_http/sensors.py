--- conflicted
+++ resolved
@@ -26,13 +26,8 @@
             restoring_data = False
         for sensor in sensors:
             if "id" in sensor:
-<<<<<<< HEAD
                 self.register_sensor(sensor[ID],
                                      sensor[ID], restoring_data)
-=======
-                self.register_sensor(sensor["id"],
-                                     sensor["id"], restoring_data)
->>>>>>> aa88d6e2
 
     def register_sensor(self, attr_id, path, restoring_data):
         """ Register sensor for the module. """
@@ -56,20 +51,16 @@
         }
         super().__init__(attr_id.split('/').pop(), attr_id, restoring_data,
                          self._data, path)
-<<<<<<< HEAD
-
     @property
     def json_scheme(self):
         return {
             NAME: self._main_data[NAME],
             ID: self._main_data[ID]
         }
-=======
->>>>>>> aa88d6e2
 
     async def update(self):
         """ Update sensor data. """
         data = await self._requests[GET](self._main_data[PATH])
         self._data[SENSOR_VALUE] = data['value']
         self._data[SENSOR_TYPE] = data['type']
-        self._data[SENSOR_UNIT] = data['unitOfMeasure']
+        self._data[SENSOR_UNIT] = data['unitOfMeasure']