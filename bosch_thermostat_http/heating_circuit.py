--- conflicted
+++ resolved
@@ -24,11 +24,7 @@
         """ Set temperature of Circuit. """
         if self._data[OPERATION_MODE][VALUE]:
             temp_property = (HC_TEMPORARY_TEMPERATURE if
-<<<<<<< HEAD
                              self._data[OPERATION_MODE][VALUE] ==
-=======
-                             self._data[HC_OPERATION_MODE][VALUE] ==
->>>>>>> e87ec9df
                              HC_MODE_AUTO else HC_MANUAL_ROOMSETPOINT)
             await self._requests[SUBMIT](
                 self._circuits_path[temp_property],
@@ -51,4 +47,4 @@
     @property
     def temp_units(self):
         """ Return units of temperaure. """
-        return self.get_property(HC_ROOMTEMPERATURE).get(UNITS)
+        return self.get_property(HC_ROOMTEMPERATURE).get(UNITS)