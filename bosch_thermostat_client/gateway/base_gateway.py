--- conflicted
+++ resolved
@@ -73,14 +73,10 @@
                 self._db.update(initial_db)
                 self._initialized = True
                 return
-<<<<<<< HEAD
             else:
                 raise FirmwareException("You might have unsuporrted firmware version %s" % self._firmware_version)
         else:
             raise UnknownDevice("Your device is unknown %s" % json.dumps(self._device))
-=======
-            _LOGGER.error("You might have unsupported firmware version %s", self._firmware_version)
->>>>>>> 07161316
 
     def custom_initialize(self, extra_db):
         "Custom initialization of component"
